--- conflicted
+++ resolved
@@ -38,8 +38,6 @@
     axum::serve(listener, app).await?;
 
     Ok(())
-<<<<<<< HEAD
-=======
 }
 
 async fn home_handler() -> Html<String> {
@@ -60,5 +58,4 @@
             Err(StatusCode::SERVICE_UNAVAILABLE)
         }
     }
->>>>>>> 86fdc7cd
 }