# Raugupatis Log - AI Coding Agent Instructions

## Project Overview
Raugupatis Log is a fermentation tracking application built with Rust, featuring server-side rendering with Axum + Askama templates and SQLite for data persistence. Named after the Baltic deity of fermentation, it helps users monitor and optimize their fermentation processes through precise data logging and visualization.

### Current Implementation Status
- **Phase 1 (Complete)**: Basic authentication, user registration/login, database schema, testing infrastructure
- **Phase 2 (In Progress)**: Session management, protected routes, fermentation CRUD operations
- **Phase 3 (Planned)**: Temperature logging with charts, photo uploads, dashboard analytics

## Architecture & Technology Stack

### Core Stack
- **Backend**: Rust with Axum async web framework
- **Templates**: Askama (compile-time Jinja2-like templates)  
- **Database**: SQLite with rusqlite crate
- **Deployment**: OCI containers with devcontainer development

### Key Design Principles
- **Simple monolithic architecture** over microservices complexity
- **Server-side rendering first** - SEO optimized, accessible HTML with progressive enhancement
- **Compile-time safety** - leverage Rust's type system and Askama's template validation
- **Mobile-first responsive design** with device-specific optimizations

## Development Environment Setup
- Use the devcontainer configuration for consistent development environment
- All dependencies and tools are pre-configured in the container
- Supports hot-reload for templates and Rust code during development

## Core Domain Models

### Fermentation Profiles (Predefined Templates)
```rust
// Key profiles to implement with specific parameters:
// - Pickles: 3-7 days, 65-75°F, salt brine
// - Kombucha: 7-14 days, 68-78°F, SCOBY-based  
// - Kimchi: 3-5 days room temp + refrigeration, 65-75°F
// - Sauerkraut: 2-4 weeks, 65-72°F, dry salt
// - Sourdough: 5-7 days establishment, 70-80°F maintenance
// - Kefir: 12-24 hours, 68-76°F, milk/water grains
```

## Authentication & Session Management

<<<<<<< HEAD
### Current Implementation
- **User registration**: Argon2 password hashing, email validation, experience level tracking
- **User login**: Server-side session management using tower-sessions with SQLite persistence
- **User logout**: Server-side session destruction with proper cleanup
- **Protected routes**: Session validation with redirect to login when not authenticated
- **Database repository pattern**: UserRepository for clean data access layer
- **API endpoints**: `/api/users/register`, `/api/users/login`, `/api/users/logout`

### Authentication Flow Implementation
```rust
// Using tower-sessions with SQLite backend for session persistence
// Password hashing with argon2 crate (OWASP recommended)
use argon2::{Argon2, PasswordHash, PasswordHasher, PasswordVerifier};
use tower_sessions::{Session, SessionManagerLayer};
=======
### Current Implementation (Phase 1)
- **User registration**: Argon2 password hashing, email validation, experience level tracking
- **User login**: Email/password verification with secure comparison
- **Database repository pattern**: UserRepository for clean data access layer
- **API endpoints**: `/api/users/register` and `/api/users/login`

### Next Steps: Session Management (Phase 2)
```rust
// TODO: Implement tower-sessions with SQLite backend for session persistence
// Password hashing with argon2 crate (OWASP recommended) - DONE
use argon2::{Argon2, PasswordHash, PasswordHasher, PasswordVerifier}; // Already implemented
use tower_sessions::{Session, SessionManagerLayer}; // Dependency added, not yet used
>>>>>>> 762ab44e

// Session structure to implement
#[derive(Serialize, Deserialize)]
struct UserSession {
    user_id: i64,
    email: String,
    role: UserRole,
}
```

<<<<<<< HEAD
### Middleware Stack (Order Matters)
1. **TraceLayer** - Request logging and tracing ✅
2. **SessionManagerLayer** - Session handling before auth ✅
3. **CompressionLayer** - Response compression ✅
4. **CorsLayer** - CORS handling for API endpoints ✅

### Authorization Patterns
- Protected routes check for valid session using `Session` extractor ✅
- Dashboard redirects to login when session is missing ✅
- Session expiry: 24h inactivity timeout ✅
- Role-based access with custom extractors (admin vs. user) - To implement
- Extended session duration for "remember me" - To implement
=======
### Target Middleware Stack (Order Matters)
1. **TraceLayer** - Request logging and tracing ✅ (implemented)
2. **SessionManagerLayer** - Session handling before auth (TODO)
3. **AuthLayer** - Custom auth middleware checking sessions (TODO)
4. **CorsLayer** - CORS handling for API endpoints ✅ (implemented)
5. **CompressionLayer** - Response compression ✅ (implemented)

### Authorization Patterns (To Implement)
- Use `RequireAuthorizationLayer` for protected routes (dashboard, fermentation endpoints)
- Implement role-based access with custom extractors (admin vs. user)
- Session expiry: 24h normal, 30 days for "remember me"
>>>>>>> 762ab44e

### Fermentation Tracking
- **Flexible timing**: Support both date ranges (min-max days) and exact durations
- **Temperature logging**: Manual data points with interactive chart visualization
- **Photo uploads**: Document fermentation stages visually
- **Completion tracking**: Success ratings, taste profiles, lessons learned
- **Historical analysis**: Search, filter, and compare batches for optimization

## Database Schema Design

### Migration Strategy
```rust
// Use rusqlite_migration crate for version-controlled schema evolution
// migrations/001_initial_schema.sql, 002_add_photos.sql, etc.
```

### Core Tables
```sql
-- Users with role-based permissions
users (id, email, password_hash, role, experience_level, created_at)

-- Fermentation profiles (templates)
fermentation_profiles (id, name, type, min_days, max_days, temp_min, temp_max, description)

-- Active/completed fermentations
fermentations (id, user_id, profile_id, name, start_date, target_end_date, actual_end_date, 
               status, success_rating, notes, ingredients_json)

-- Time-series temperature data (optimized for charts)
temperature_logs (id, fermentation_id, recorded_at, temperature, notes)

-- Photo documentation
fermentation_photos (id, fermentation_id, file_path, caption, taken_at, stage)
```

### Performance Indexes
- `CREATE INDEX idx_temp_logs_fermentation_time ON temperature_logs(fermentation_id, recorded_at)`
- `CREATE INDEX idx_fermentations_user_status ON fermentations(user_id, status)`

## Template Organization
- Base layout templates for consistent navigation and structure
- Specialized templates for:
  - Fermentation logging and monitoring dashboards
  - User management (registration, login, profile)
  - Data visualization (temperature charts, progress indicators)
  - Administrative interfaces

## Performance & Security Requirements
- **Async-first**: Use Axum's tower middleware for non-blocking operations
- **Type safety**: Leverage Rust's ownership system for memory safety
- **Template safety**: Compile-time validation prevents runtime template errors
- **Authentication**: Implement secure session management with Tower middleware
- **Responsive design**: Optimize for desktop (full features), tablet (touch), mobile (essential functions)

## Testing Strategy (Best-of-Breed Rust/Axum)

### Test Organization
```rust
// Use cargo-nextest for faster test execution
// tests/
//   ├── integration/     # Full HTTP integration tests
//   ├── unit/           # Individual function tests  
//   └── common/         # Shared test utilities
```

### Testing Stack
- **Unit Tests**: Built-in `#[cfg(test)]` with `tokio::test` for async
- **Integration Tests**: `axum-test` crate for HTTP endpoint testing
- **Property Testing**: `proptest` for fermentation state validation
- **Database Tests**: `sqlx-test` or in-memory SQLite for isolation
- **Template Tests**: Compile-time validation via Askama + unit tests for data binding

### Key Test Patterns
```rust
// HTTP endpoint testing with axum-test
#[tokio::test]
async fn test_create_fermentation() {
    let server = TestServer::new(app()).unwrap();
    let response = server
        .post("/fermentations")
        .json(&new_fermentation)
        .await;
    assert_eq!(response.status_code(), StatusCode::CREATED);
}

// Property-based testing for fermentation logic
proptest! {
    #[test]
    fn fermentation_never_negative_days(start in any::<DateTime<Utc>>()) {
        let fermentation = Fermentation::new(start);
        prop_assert!(fermentation.days_elapsed() >= 0);
    }
}
```

### Test Database Setup
- Use `rusqlite::Connection::open_in_memory()` for fast, isolated tests
- Create `TestApp` struct wrapping application with test database
- Implement `Default` trait for easy test data creation

## Deployment Process

### Development Environment
```dockerfile
# Use devcontainer with pre-configured Rust toolchain
# .devcontainer/devcontainer.json includes:
# - Rust analyzer, cargo extensions
# - SQLite tools and browser
# - Node.js for frontend asset processing
```

### Container Build Process
```dockerfile
# Multi-stage Dockerfile for optimal image size
FROM rust:1.75-alpine AS builder
# Install build dependencies, compile release binary
FROM alpine:latest AS runtime  
# Copy binary, set up non-root user, configure health checks
```

### Build & Deployment Commands
```bash
# Local development
cargo watch -x run                    # Hot reload during development
cargo test --workspace              # Run all tests
cargo clippy --all-targets         # Lint code

# Production build
docker build -t raugupatis-log:latest .
docker run -p 3000:3000 -v ./data:/app/data raugupatis-log:latest

# Container deployment (Kubernetes/Docker Compose)
# Mount persistent volume for SQLite database
# Configure health checks on /health endpoint
# Set resource limits and restart policies
```

### Configuration Management
- Use `config` crate for environment-based settings
- Database path, session secret, upload directories via env vars
- Separate configs for development, staging, production
- Validate configuration at startup with helpful error messages

## When Implementing New Features
1. Start with the database schema and migrations using `rusqlite_migration`
2. Define Rust structs with proper ownership, lifetimes, and serde derives
3. Write unit tests for business logic before implementation
4. Create Askama templates with type-safe data binding and error handling
5. Implement Axum handlers with async/await patterns and proper extractors
6. Add integration tests covering the full HTTP request cycle
7. Ensure mobile-responsive design and accessibility in templates
8. Update API documentation and add logging/tracing as needed
9. Ensure that README.md, PROJECT_SETUP.md and relevant docs are updated with new feature details
10. Ensure that copilot-instructions.md reflects any architectural or design changes<|MERGE_RESOLUTION|>--- conflicted
+++ resolved
@@ -42,7 +42,6 @@
 
 ## Authentication & Session Management
 
-<<<<<<< HEAD
 ### Current Implementation
 - **User registration**: Argon2 password hashing, email validation, experience level tracking
 - **User login**: Server-side session management using tower-sessions with SQLite persistence
@@ -57,20 +56,6 @@
 // Password hashing with argon2 crate (OWASP recommended)
 use argon2::{Argon2, PasswordHash, PasswordHasher, PasswordVerifier};
 use tower_sessions::{Session, SessionManagerLayer};
-=======
-### Current Implementation (Phase 1)
-- **User registration**: Argon2 password hashing, email validation, experience level tracking
-- **User login**: Email/password verification with secure comparison
-- **Database repository pattern**: UserRepository for clean data access layer
-- **API endpoints**: `/api/users/register` and `/api/users/login`
-
-### Next Steps: Session Management (Phase 2)
-```rust
-// TODO: Implement tower-sessions with SQLite backend for session persistence
-// Password hashing with argon2 crate (OWASP recommended) - DONE
-use argon2::{Argon2, PasswordHash, PasswordHasher, PasswordVerifier}; // Already implemented
-use tower_sessions::{Session, SessionManagerLayer}; // Dependency added, not yet used
->>>>>>> 762ab44e
 
 // Session structure to implement
 #[derive(Serialize, Deserialize)]
@@ -81,7 +66,6 @@
 }
 ```
 
-<<<<<<< HEAD
 ### Middleware Stack (Order Matters)
 1. **TraceLayer** - Request logging and tracing ✅
 2. **SessionManagerLayer** - Session handling before auth ✅
@@ -94,19 +78,6 @@
 - Session expiry: 24h inactivity timeout ✅
 - Role-based access with custom extractors (admin vs. user) - To implement
 - Extended session duration for "remember me" - To implement
-=======
-### Target Middleware Stack (Order Matters)
-1. **TraceLayer** - Request logging and tracing ✅ (implemented)
-2. **SessionManagerLayer** - Session handling before auth (TODO)
-3. **AuthLayer** - Custom auth middleware checking sessions (TODO)
-4. **CorsLayer** - CORS handling for API endpoints ✅ (implemented)
-5. **CompressionLayer** - Response compression ✅ (implemented)
-
-### Authorization Patterns (To Implement)
-- Use `RequireAuthorizationLayer` for protected routes (dashboard, fermentation endpoints)
-- Implement role-based access with custom extractors (admin vs. user)
-- Session expiry: 24h normal, 30 days for "remember me"
->>>>>>> 762ab44e
 
 ### Fermentation Tracking
 - **Flexible timing**: Support both date ranges (min-max days) and exact durations
