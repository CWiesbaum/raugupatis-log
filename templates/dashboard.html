<!DOCTYPE html>
<html lang="en">
<head>
    <meta charset="UTF-8">
    <meta name="viewport" content="width=device-width, initial-scale=1.0">
    <title>{{ title }}</title>
    <style>
        * {
            box-sizing: border-box;
        }
        body {
            font-family: -apple-system, BlinkMacSystemFont, 'Segoe UI', Roboto, sans-serif;
            line-height: 1.6;
            margin: 0;
            padding: 1rem;
            background: linear-gradient(135deg, #667eea 0%, #764ba2 100%);
            color: white;
            min-height: 100vh;
            display: flex;
            flex-direction: column;
            justify-content: center;
            align-items: center;
        }
        .container {
            max-width: 800px;
            width: 100%;
            padding: 2rem;
            background: rgba(255, 255, 255, 0.1);
            border-radius: 20px;
            backdrop-filter: blur(10px);
            box-shadow: 0 8px 32px rgba(0, 0, 0, 0.3);
        }
        .header {
            text-align: center;
            margin-bottom: 2rem;
        }
        .emoji {
            font-size: 4rem;
            margin-bottom: 1rem;
        }
        h1 {
            font-size: 2.5rem;
            margin-bottom: 0.5rem;
            text-shadow: 2px 2px 4px rgba(0, 0, 0, 0.3);
        }
        .greeting {
            font-size: 1.5rem;
            margin-bottom: 2rem;
            text-align: center;
            font-weight: 500;
        }
        .welcome-card {
            background: rgba(255, 255, 255, 0.15);
            border-radius: 12px;
            padding: 2rem;
            margin-bottom: 1.5rem;
            text-align: center;
        }
        .welcome-card h2 {
            margin-top: 0;
            font-size: 1.8rem;
            margin-bottom: 1rem;
        }
        .welcome-card p {
            margin: 0.75rem 0;
            font-size: 1.1rem;
            line-height: 1.7;
        }
        .user-info {
            background: rgba(255, 255, 255, 0.1);
            border-radius: 12px;
            padding: 1.5rem;
            margin-bottom: 1.5rem;
        }
        .user-info h3 {
            margin-top: 0;
            font-size: 1.2rem;
            margin-bottom: 1rem;
        }
        .info-item {
            margin-bottom: 0.5rem;
            font-size: 1.05rem;
        }
        .info-item strong {
            font-weight: 600;
        }
        .actions {
            display: grid;
            gap: 1rem;
            margin-bottom: 1.5rem;
        }
        .action-button {
            display: block;
            padding: 1rem;
            border: 2px solid rgba(255, 255, 255, 0.3);
            border-radius: 10px;
            background: rgba(255, 255, 255, 0.1);
            color: white;
            text-decoration: none;
            text-align: center;
            font-size: 1.1rem;
            font-weight: 600;
            transition: all 0.3s ease;
        }
        .action-button:hover {
            background: rgba(255, 255, 255, 0.2);
            border-color: rgba(255, 255, 255, 0.6);
            transform: translateY(-2px);
        }
        .logout-button {
            background: rgba(244, 67, 54, 0.3);
            border-color: rgba(244, 67, 54, 0.6);
            cursor: pointer;
        }
        .logout-button:hover {
            background: rgba(244, 67, 54, 0.5);
            border-color: rgba(244, 67, 54, 0.8);
        }
        .back-link {
            text-align: center;
            margin-top: 1.5rem;
        }
        .back-link a {
            color: white;
            text-decoration: none;
            opacity: 0.9;
            transition: opacity 0.3s ease;
        }
        .back-link a:hover {
            opacity: 1;
            text-decoration: underline;
        }
        
        /* Mobile responsive styles */
        @media (max-width: 768px) {
            body {
                padding: 0.5rem;
            }
            .container {
                padding: 1.5rem;
            }
            h1 {
                font-size: 2rem;
            }
            .emoji {
                font-size: 3rem;
            }
            .greeting {
                font-size: 1.2rem;
            }
            .welcome-card h2 {
                font-size: 1.5rem;
            }
            .welcome-card p, .info-item, .action-button {
                font-size: 1rem;
            }
        }
    </style>
</head>
<body>
    <div class="container">
        <div class="header">
            <div class="emoji">🎉</div>
            <h1>Dashboard</h1>
        </div>
        
        <p class="greeting" id="greeting">Welcome!</p>
        
        <div class="welcome-card">
            <h2>Welcome to Your Fermentation Hub</h2>
            <p>
                You've successfully logged in! This is your personal dashboard where you'll 
                be able to track all your fermentation projects, monitor temperatures, 
                log progress, and analyze your results.
            </p>
            <p>
                Stay tuned for more features coming soon!
            </p>
        </div>
        
        <div class="user-info" id="userInfo" style="display: none;">
            <h3>Your Profile</h3>
            <div class="info-item"><strong>Email:</strong> <span id="userEmail"></span></div>
            <div class="info-item"><strong>Role:</strong> <span id="userRole"></span></div>
            <div class="info-item"><strong>Experience Level:</strong> <span id="userExperienceLevel"></span></div>
        </div>
        
        <div class="actions">
<<<<<<< HEAD
            <a href="/fermentation/new" class="action-button">Start New Fermentation</a>
            <a href="#" class="action-button" onclick="alert('Coming soon!'); return false;">View My Fermentations</a>
=======
            <a href="/profile" class="action-button">Edit Profile</a>
            <a href="#" class="action-button" onclick="alert('Coming soon!'); return false;">Start New Fermentation</a>
            <a href="/fermentations" class="action-button">View My Fermentations</a>
>>>>>>> 7b00cc15
            <a href="#" class="action-button" onclick="alert('Coming soon!'); return false;">Browse Recipes</a>
            <button type="button" class="action-button logout-button" id="logoutButton" aria-label="Logout from your account">Logout</button>
        </div>
        
        <div class="back-link">
            <a href="/">&larr; Back to Home</a>
        </div>
    </div>

    <script>
        // Helper function to capitalize first letter
        function capitalizeFirst(str) {
            if (!str) return '';
            return str.charAt(0).toUpperCase() + str.slice(1);
        }

        // Load user info from session storage
        const userJson = sessionStorage.getItem('user');
        if (userJson) {
            try {
                const user = JSON.parse(userJson);
                
                // Update greeting
                const greeting = document.getElementById('greeting');
                if (user.email) {
                    greeting.textContent = `Welcome, ${user.email}!`;
                }
                
                // Show and populate user info
                const userInfo = document.getElementById('userInfo');
                userInfo.style.display = 'block';
                
                document.getElementById('userEmail').textContent = user.email || 'N/A';
                document.getElementById('userRole').textContent = user.role || 'user';
                
                // Display experience level with proper formatting
                const experienceLevel = user.experience_level || 'beginner';
                document.getElementById('userExperienceLevel').textContent = capitalizeFirst(experienceLevel);
            } catch (error) {
                console.error('Error parsing user data:', error);
            }
        }

        // Handle logout
        const logoutButton = document.getElementById('logoutButton');
        if (logoutButton) {
            logoutButton.addEventListener('click', async () => {
                try {
                    // Call server logout endpoint
                    await fetch('/api/users/logout', {
                        method: 'POST',
                        headers: {
                            'Content-Type': 'application/json'
                        }
                    });
                } catch (error) {
                    console.error('Error during logout:', error);
                }
                
                // Clear client-side session storage
                sessionStorage.removeItem('user');
                
                // Redirect to home page
                window.location.href = '/';
            });
        }
    </script>
</body>
</html><|MERGE_RESOLUTION|>--- conflicted
+++ resolved
@@ -186,14 +186,9 @@
         </div>
         
         <div class="actions">
-<<<<<<< HEAD
+            <a href="/profile" class="action-button">Edit Profile</a>
             <a href="/fermentation/new" class="action-button">Start New Fermentation</a>
-            <a href="#" class="action-button" onclick="alert('Coming soon!'); return false;">View My Fermentations</a>
-=======
-            <a href="/profile" class="action-button">Edit Profile</a>
-            <a href="#" class="action-button" onclick="alert('Coming soon!'); return false;">Start New Fermentation</a>
             <a href="/fermentations" class="action-button">View My Fermentations</a>
->>>>>>> 7b00cc15
             <a href="#" class="action-button" onclick="alert('Coming soon!'); return false;">Browse Recipes</a>
             <button type="button" class="action-button logout-button" id="logoutButton" aria-label="Logout from your account">Logout</button>
         </div>
