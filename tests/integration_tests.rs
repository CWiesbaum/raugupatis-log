--- conflicted
+++ resolved
@@ -178,7 +178,6 @@
     assert_eq!(response.status(), StatusCode::BAD_REQUEST);
 }
 #[tokio::test]
-<<<<<<< HEAD
 async fn test_login_success() {
     let app_state = create_test_app_state().await;
     
@@ -307,18 +306,15 @@
                 .body(Body::from(serde_json::to_string(&login_body).unwrap()))
                 .unwrap(),
         )
-=======
 async fn test_register_page_endpoint() {
     let app = create_test_app().await;
 
     let response = app
         .oneshot(Request::builder().uri("/register").body(Body::empty()).unwrap())
->>>>>>> 81365b61
-        .await
-        .unwrap();
-
-    assert_eq!(response.status(), StatusCode::OK);
-<<<<<<< HEAD
+        .await
+        .unwrap();
+
+    assert_eq!(response.status(), StatusCode::OK);
 
     let body = axum::body::to_bytes(response.into_body(), usize::MAX)
         .await
@@ -383,7 +379,6 @@
         .unwrap();
 
     assert_eq!(response.status(), StatusCode::OK);
-=======
     
     let body = axum::body::to_bytes(response.into_body(), usize::MAX)
         .await
@@ -395,5 +390,4 @@
     assert!(body_str.contains("registrationForm"));
     assert!(body_str.contains("email"));
     assert!(body_str.contains("password"));
->>>>>>> 81365b61
 }