--- conflicted
+++ resolved
@@ -920,11 +920,7 @@
 #[tokio::test]
 async fn test_login_without_remember_me() {
     let app_state = common::create_test_app_state().await;
-<<<<<<< HEAD
-
-=======
-    
->>>>>>> 509cbecc
+
     // Register a user
     let register_body = json!({
         "email": "noremember@example.com",
@@ -979,11 +975,7 @@
 #[tokio::test]
 async fn test_login_with_remember_me_true() {
     let app_state = common::create_test_app_state().await;
-<<<<<<< HEAD
-
-=======
-    
->>>>>>> 509cbecc
+
     // Register a user
     let register_body = json!({
         "email": "rememberme@example.com",
@@ -1029,14 +1021,7 @@
 
     // Extract cookie headers before consuming the response
     let cookies = response.headers().get("set-cookie");
-<<<<<<< HEAD
-    assert!(
-        cookies.is_some(),
-        "Login with remember_me should set a session cookie"
-    );
-=======
     assert!(cookies.is_some(), "Login with remember_me should set a session cookie");
->>>>>>> 509cbecc
 
     let body = axum::body::to_bytes(response.into_body(), usize::MAX)
         .await
@@ -1050,11 +1035,7 @@
 #[tokio::test]
 async fn test_login_with_remember_me_false() {
     let app_state = common::create_test_app_state().await;
-<<<<<<< HEAD
-
-=======
-    
->>>>>>> 509cbecc
+
     // Register a user
     let register_body = json!({
         "email": "dontremember@example.com",
